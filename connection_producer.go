// Copyright (c) HashiCorp, Inc.
// SPDX-License-Identifier: MPL-2.0

package redis

import (
	"context"
<<<<<<< HEAD
	"crypto/tls"
	"crypto/x509"
=======
	"crypto/x509"
	"crypto/tls"
	"encoding/base64"
>>>>>>> e20cf44b
	"fmt"
	"net"
	"strconv"
	"sync"
<<<<<<< HEAD

=======
	"time"
	
	"github.com/mediocregopher/radix/v3"
	"github.com/hashicorp/errwrap"
>>>>>>> e20cf44b
	"github.com/hashicorp/vault/sdk/database/helper/connutil"
	"github.com/mediocregopher/radix/v4"
	"github.com/mitchellh/mapstructure"
)

type redisDBConnectionProducer struct {
	Host        string `json:"host"`
	Port        int    `json:"port"`
	Cluster     string `json:"cluster"`
	Username    string `json:"username"`
	Password    string `json:"password"`
	TLS         bool   `json:"tls"`
	InsecureTLS bool   `json:"insecure_tls"`
<<<<<<< HEAD
	CACert      string `json:"ca_cert"`
=======
	CaCrt       string `json:"cacrt"`
	Persistence string `json:"persistence_mode"`
>>>>>>> e20cf44b

	Initialized bool
	rawConfig   map[string]interface{}
	Type        string
	client      radix.Client
<<<<<<< HEAD
=======
	Connected   bool
>>>>>>> e20cf44b
	Addr        string
	sync.Mutex
}

func (c *redisDBConnectionProducer) secretValues() map[string]string {
	return map[string]string{
		c.Password: "[password]",
		c.Username: "[username]",
	}
}

func (c *redisDBConnectionProducer) Init(ctx context.Context, initConfig map[string]interface{}, verifyConnection bool) (saveConfig map[string]interface{}, err error) {
	c.Lock()
	defer c.Unlock()

	c.rawConfig = initConfig

	decoderConfig := &mapstructure.DecoderConfig{
		Result:           c,
		WeaklyTypedInput: true,
		TagName:          "json",
	}

	decoder, err := mapstructure.NewDecoder(decoderConfig)
	if err != nil {
		return nil, err
	}

	err = decoder.Decode(initConfig)
	if err != nil {
		return nil, err
	}

	switch {
	case len(c.Host) == 0 && len(c.Cluster) == 0:
		return nil, fmt.Errorf("cluster and host cannot be empty")
	case len(c.Cluster) == 0 && c.Port == 0:
		return nil, fmt.Errorf("port cannot be empty")
	case len(c.Username) == 0:
		return nil, fmt.Errorf("username cannot be empty")
	case len(c.Password) == 0:
		return nil, fmt.Errorf("password cannot be empty")
	}

<<<<<<< HEAD
	c.Addr = net.JoinHostPort(c.Host, strconv.Itoa(c.Port))

	if c.TLS {
		if len(c.CACert) == 0 {
			return nil, fmt.Errorf("ca_cert cannot be empty")
=======
	c.Addr = fmt.Sprintf("%s:%d", c.Host, c.Port)
	
	c.Initialized = true
	c.Connected = false

	if len(c.Persistence) != 0 {
		c.Persistence = strings.ToUpper(c.Persistence)
		if c.Persistence != "REWRITE" && "ACLFILE" != c.Persistence {
			return nil, fmt.Errorf("persistence_mode can only be 'REWRITE' or 'ACLFILE', not %s", c.Persistence)
>>>>>>> e20cf44b
		}
	}

	if c.TLS {
                if len(c.CaCrt) == 0 {
                        return nil, fmt.Errorf("cacrt cannot be empty")
                }
	}
	
	if verifyConnection {
		if _, err := c.Connection(ctx); err != nil {
			c.close()
			return nil, fmt.Errorf("error verifying connection: %w", err)
		}
	}

	return initConfig, nil
}

func (c *redisDBConnectionProducer) Initialize(ctx context.Context, config map[string]interface{}, verifyConnection bool) error {
	_, err := c.Init(ctx, config, verifyConnection)
	return err
}
<<<<<<< HEAD

func (c *redisDBConnectionProducer) Connection(ctx context.Context) (interface{}, error) {
=======
func (c *redisDBConnectionProducer) Connection(ctx context.Context) (radix.Client, error) {
>>>>>>> e20cf44b
	// This is intentionally not grabbing the lock since the calling functions (e.g. CreateUser)
	// are claiming it. (The locking patterns could be refactored to be more consistent/clear.)

	if !c.Initialized {
		return nil, connutil.ErrNotInitialized
	}

<<<<<<< HEAD
	if c.client != nil {
		return c.client, nil
	}
	var err error
	var poolConfig radix.PoolConfig

	if c.TLS {
		rootCAs := x509.NewCertPool()
		ok := rootCAs.AppendCertsFromPEM([]byte(c.CACert))
		if !ok {
			return nil, fmt.Errorf("failed to parse root certificate")
		}
		poolConfig = radix.PoolConfig{
			Dialer: radix.Dialer{
				AuthUser: c.Username,
				AuthPass: c.Password,
				NetDialer: &tls.Dialer{
					Config: &tls.Config{
						RootCAs:            rootCAs,
						InsecureSkipVerify: c.InsecureTLS,
					},
				},
			},
		}
	} else {
		poolConfig = radix.PoolConfig{
			Dialer: radix.Dialer{
				AuthUser: c.Username,
				AuthPass: c.Password,
			},
		}
	}

	client, err := poolConfig.New(ctx, "tcp", c.Addr)
	if err != nil {
		return nil, err
=======
	if c.Connected == true {
		return c.client, nil
	}
	var err error
	var pem []byte
	var customConnFunc radix.ConnFunc
	
	if c.TLS {
                pem, err = base64.StdEncoding.DecodeString(c.CaCrt)
                if err != nil {
                        return nil, errwrap.Wrapf("error decoding CaCrt: {{err}}", err)
                }
                rootCAs := x509.NewCertPool()
                ok := rootCAs.AppendCertsFromPEM([]byte(pem))
                if !ok {
                        return nil, fmt.Errorf("failed to parse root certificate")
                }
		customConnFunc = func(network, addr string) (radix.Conn, error) {
			return radix.Dial(network, addr,
				radix.DialTimeout(1 * time.Minute),
				radix.DialAuthUser(c.Username, c.Password),
				radix.DialUseTLS(&tls.Config{
					RootCAs: rootCAs,
					InsecureSkipVerify: true,
				}),
			)
                }
        } else {

		customConnFunc = func(network, addr string) (radix.Conn, error) {
			return radix.Dial(network, addr,
				radix.DialTimeout(1 * time.Minute),
				radix.DialAuthUser(c.Username, c.Password),
			)
		}
	}

	poolFunc := func(network, addr string) (radix.Client, error) {
		return radix.NewPool(network, addr, 1, radix.PoolConnFunc(customConnFunc))
>>>>>>> e20cf44b
	}
	c.client = client

<<<<<<< HEAD
=======
	if len(c.Cluster) != 0 {
		hosts := strings.Split(c.Cluster, ",")
		c.client, err =  radix.NewCluster(hosts, radix.ClusterPoolFunc(poolFunc))
		if err != nil {
			return nil, errwrap.Wrapf(fmt.Sprintf("error in Cluster connection %v: {{err}}", hosts), err)
		}
	} else {
		c.client, err = radix.NewPool("tcp", c.Addr, 1, radix.PoolConnFunc(customConnFunc)) // [TODO] poolopts for timeout from ctx??
		if err != nil {
			return nil, errwrap.Wrapf("error in pool Connection: {{err}}", err)
		}
	}
	c.Connected = true
>>>>>>> e20cf44b
	return c.client, nil
}

// close terminates the database connection without locking
func (c *redisDBConnectionProducer) close() error {
<<<<<<< HEAD
	if c.client != nil {
=======
	if c.Connected == true {
>>>>>>> e20cf44b
		if err := c.client.Close(); err != nil {
			return err
		}
	}

<<<<<<< HEAD
	c.client = nil
=======
	c.Connected = false
>>>>>>> e20cf44b
	return nil
}

// Close terminates the database connection with locking
func (c *redisDBConnectionProducer) Close() error {
	c.Lock()
	defer c.Unlock()

	return c.close()
}

// Handle connecting to REDIS node or cluster
func getRedisClient(cluster, hostname string, port int, useTls bool, caCrt, username, password string) (client radix.Client, err error) {
	var customConnFunc radix.ConnFunc
	
	if useTls {
                pem, err := base64.StdEncoding.DecodeString(caCrt)
                if err != nil {
                        return nil, errwrap.Wrapf("error decoding CaCrt: {{err}}", err)
                }
                rootCAs := x509.NewCertPool()
                ok := rootCAs.AppendCertsFromPEM([]byte(pem))
                if !ok {
                        return nil, fmt.Errorf("failed to parse root certificate")
                }
		customConnFunc = func(network, addr string) (radix.Conn, error) {
			return radix.Dial(network, addr,
				radix.DialTimeout(1 * time.Minute),
				radix.DialAuthUser(username, password),
				radix.DialUseTLS(&tls.Config{
					RootCAs: rootCAs,
					InsecureSkipVerify: true,
				}),
			)
                }
        } else {

		customConnFunc = func(network, addr string) (radix.Conn, error) {
			return radix.Dial(network, addr,
				radix.DialTimeout(1 * time.Minute),
				radix.DialAuthUser(username, password),
			)
		}
	}

	poolFunc := func(network, addr string) (radix.Client, error) {
		return radix.NewPool(network, addr, 1, radix.PoolConnFunc(customConnFunc))
	}

	if len(cluster) != 0 {
		hosts := strings.Split(cluster, ",")
		fmt.Println("HOSTS: %V", hosts)
		client, err =  radix.NewCluster(hosts, radix.ClusterPoolFunc(poolFunc))
		if err != nil {
			return nil, errwrap.Wrapf(fmt.Sprintf("error in Cluster connection %v: {{err}}", hosts), err)
		}
	} else {
		addr := fmt.Sprintf("%s:%d", hostname, port)
		client, err = radix.NewPool("tcp", addr, 1, radix.PoolConnFunc(customConnFunc)) // [TODO] poolopts for timeout from ctx??
		if err != nil {
			return nil, errwrap.Wrapf("error in pool Connection: {{err}}", err)
		}
	}
	return client, nil
}<|MERGE_RESOLUTION|>--- conflicted
+++ resolved
@@ -5,29 +5,16 @@
 
 import (
 	"context"
-<<<<<<< HEAD
 	"crypto/tls"
 	"crypto/x509"
-=======
-	"crypto/x509"
-	"crypto/tls"
-	"encoding/base64"
->>>>>>> e20cf44b
 	"fmt"
-	"net"
-	"strconv"
-	"sync"
-<<<<<<< HEAD
-
-=======
-	"time"
-	
-	"github.com/mediocregopher/radix/v3"
-	"github.com/hashicorp/errwrap"
->>>>>>> e20cf44b
 	"github.com/hashicorp/vault/sdk/database/helper/connutil"
 	"github.com/mediocregopher/radix/v4"
 	"github.com/mitchellh/mapstructure"
+	"net"
+	"strconv"
+	"strings"
+	"sync"
 )
 
 type redisDBConnectionProducer struct {
@@ -38,21 +25,13 @@
 	Password    string `json:"password"`
 	TLS         bool   `json:"tls"`
 	InsecureTLS bool   `json:"insecure_tls"`
-<<<<<<< HEAD
 	CACert      string `json:"ca_cert"`
-=======
-	CaCrt       string `json:"cacrt"`
 	Persistence string `json:"persistence_mode"`
->>>>>>> e20cf44b
 
 	Initialized bool
 	rawConfig   map[string]interface{}
 	Type        string
-	client      radix.Client
-<<<<<<< HEAD
-=======
-	Connected   bool
->>>>>>> e20cf44b
+	client      radix.MultiClient //radix.Client
 	Addr        string
 	sync.Mutex
 }
@@ -97,36 +76,28 @@
 		return nil, fmt.Errorf("password cannot be empty")
 	}
 
-<<<<<<< HEAD
 	c.Addr = net.JoinHostPort(c.Host, strconv.Itoa(c.Port))
 
 	if c.TLS {
 		if len(c.CACert) == 0 {
 			return nil, fmt.Errorf("ca_cert cannot be empty")
-=======
-	c.Addr = fmt.Sprintf("%s:%d", c.Host, c.Port)
-	
-	c.Initialized = true
-	c.Connected = false
+		}
+	}
+
+	// ??c.Connected = false
 
 	if len(c.Persistence) != 0 {
 		c.Persistence = strings.ToUpper(c.Persistence)
 		if c.Persistence != "REWRITE" && "ACLFILE" != c.Persistence {
 			return nil, fmt.Errorf("persistence_mode can only be 'REWRITE' or 'ACLFILE', not %s", c.Persistence)
->>>>>>> e20cf44b
-		}
-	}
-
-	if c.TLS {
-                if len(c.CaCrt) == 0 {
-                        return nil, fmt.Errorf("cacrt cannot be empty")
-                }
-	}
-	
+		}
+	}
+
+	c.Initialized = true
+
 	if verifyConnection {
 		if _, err := c.Connection(ctx); err != nil {
-			c.close()
-			return nil, fmt.Errorf("error verifying connection: %w", err)
+			return nil, fmt.Errorf("error verifying connection with user %s: %w", c.Username, err)
 		}
 	}
 
@@ -137,12 +108,8 @@
 	_, err := c.Init(ctx, config, verifyConnection)
 	return err
 }
-<<<<<<< HEAD
 
 func (c *redisDBConnectionProducer) Connection(ctx context.Context) (interface{}, error) {
-=======
-func (c *redisDBConnectionProducer) Connection(ctx context.Context) (radix.Client, error) {
->>>>>>> e20cf44b
 	// This is intentionally not grabbing the lock since the calling functions (e.g. CreateUser)
 	// are claiming it. (The locking patterns could be refactored to be more consistent/clear.)
 
@@ -150,12 +117,12 @@
 		return nil, connutil.ErrNotInitialized
 	}
 
-<<<<<<< HEAD
 	if c.client != nil {
 		return c.client, nil
 	}
 	var err error
 	var poolConfig radix.PoolConfig
+	var clusterConfig radix.ClusterConfig
 
 	if c.TLS {
 		rootCAs := x509.NewCertPool()
@@ -184,90 +151,59 @@
 		}
 	}
 
-	client, err := poolConfig.New(ctx, "tcp", c.Addr)
-	if err != nil {
-		return nil, err
-=======
-	if c.Connected == true {
-		return c.client, nil
-	}
-	var err error
-	var pem []byte
-	var customConnFunc radix.ConnFunc
-	
-	if c.TLS {
-                pem, err = base64.StdEncoding.DecodeString(c.CaCrt)
-                if err != nil {
-                        return nil, errwrap.Wrapf("error decoding CaCrt: {{err}}", err)
-                }
-                rootCAs := x509.NewCertPool()
-                ok := rootCAs.AppendCertsFromPEM([]byte(pem))
-                if !ok {
-                        return nil, fmt.Errorf("failed to parse root certificate")
-                }
-		customConnFunc = func(network, addr string) (radix.Conn, error) {
-			return radix.Dial(network, addr,
-				radix.DialTimeout(1 * time.Minute),
-				radix.DialAuthUser(c.Username, c.Password),
-				radix.DialUseTLS(&tls.Config{
-					RootCAs: rootCAs,
-					InsecureSkipVerify: true,
-				}),
-			)
-                }
-        } else {
-
-		customConnFunc = func(network, addr string) (radix.Conn, error) {
-			return radix.Dial(network, addr,
-				radix.DialTimeout(1 * time.Minute),
-				radix.DialAuthUser(c.Username, c.Password),
-			)
-		}
-	}
-
-	poolFunc := func(network, addr string) (radix.Client, error) {
-		return radix.NewPool(network, addr, 1, radix.PoolConnFunc(customConnFunc))
->>>>>>> e20cf44b
-	}
-	c.client = client
-
-<<<<<<< HEAD
-=======
 	if len(c.Cluster) != 0 {
 		hosts := strings.Split(c.Cluster, ",")
-		c.client, err =  radix.NewCluster(hosts, radix.ClusterPoolFunc(poolFunc))
+		clusterConfig = radix.ClusterConfig{
+			PoolConfig: poolConfig,
+		}
+		c.client, err = clusterConfig.New(ctx, hosts)
 		if err != nil {
-			return nil, errwrap.Wrapf(fmt.Sprintf("error in Cluster connection %v: {{err}}", hosts), err)
+			return nil, err
 		}
 	} else {
-		c.client, err = radix.NewPool("tcp", c.Addr, 1, radix.PoolConnFunc(customConnFunc)) // [TODO] poolopts for timeout from ctx??
+		var client radix.Client
+		client, err = poolConfig.New(ctx, "tcp", c.Addr)
 		if err != nil {
-			return nil, errwrap.Wrapf("error in pool Connection: {{err}}", err)
-		}
-	}
-	c.Connected = true
->>>>>>> e20cf44b
+			return nil, err
+		}
+		rs := radix.ReplicaSet{
+			Primary:     client,
+			Secondaries: nil,
+		}
+		c.client = radix.NewMultiClient(rs)
+	}
+
 	return c.client, nil
 }
 
 // close terminates the database connection without locking
 func (c *redisDBConnectionProducer) close() error {
-<<<<<<< HEAD
+	/*if c.client != nil {
+                fmt.Printf("Client is a %T\n", c.client)
+                fmt.Printf("Client is a %#v\n", c.client)
+
+	switch c.client.(type) {
+		case *radix.Cluster:
+			if err := c.client.(*radix.Cluster).Close(); err != nil {
+		//if err := c.client.Close(); err != nil {
+			return err
+		}
+
+	}
+	}
+                fmt.Printf("Close status is Ok\n")
+
+	c.client = nil
+	return nil */
 	if c.client != nil {
-=======
-	if c.Connected == true {
->>>>>>> e20cf44b
 		if err := c.client.Close(); err != nil {
 			return err
 		}
 	}
 
-<<<<<<< HEAD
 	c.client = nil
-=======
-	c.Connected = false
->>>>>>> e20cf44b
 	return nil
+
 }
 
 // Close terminates the database connection with locking
@@ -276,59 +212,4 @@
 	defer c.Unlock()
 
 	return c.close()
-}
-
-// Handle connecting to REDIS node or cluster
-func getRedisClient(cluster, hostname string, port int, useTls bool, caCrt, username, password string) (client radix.Client, err error) {
-	var customConnFunc radix.ConnFunc
-	
-	if useTls {
-                pem, err := base64.StdEncoding.DecodeString(caCrt)
-                if err != nil {
-                        return nil, errwrap.Wrapf("error decoding CaCrt: {{err}}", err)
-                }
-                rootCAs := x509.NewCertPool()
-                ok := rootCAs.AppendCertsFromPEM([]byte(pem))
-                if !ok {
-                        return nil, fmt.Errorf("failed to parse root certificate")
-                }
-		customConnFunc = func(network, addr string) (radix.Conn, error) {
-			return radix.Dial(network, addr,
-				radix.DialTimeout(1 * time.Minute),
-				radix.DialAuthUser(username, password),
-				radix.DialUseTLS(&tls.Config{
-					RootCAs: rootCAs,
-					InsecureSkipVerify: true,
-				}),
-			)
-                }
-        } else {
-
-		customConnFunc = func(network, addr string) (radix.Conn, error) {
-			return radix.Dial(network, addr,
-				radix.DialTimeout(1 * time.Minute),
-				radix.DialAuthUser(username, password),
-			)
-		}
-	}
-
-	poolFunc := func(network, addr string) (radix.Client, error) {
-		return radix.NewPool(network, addr, 1, radix.PoolConnFunc(customConnFunc))
-	}
-
-	if len(cluster) != 0 {
-		hosts := strings.Split(cluster, ",")
-		fmt.Println("HOSTS: %V", hosts)
-		client, err =  radix.NewCluster(hosts, radix.ClusterPoolFunc(poolFunc))
-		if err != nil {
-			return nil, errwrap.Wrapf(fmt.Sprintf("error in Cluster connection %v: {{err}}", hosts), err)
-		}
-	} else {
-		addr := fmt.Sprintf("%s:%d", hostname, port)
-		client, err = radix.NewPool("tcp", addr, 1, radix.PoolConnFunc(customConnFunc)) // [TODO] poolopts for timeout from ctx??
-		if err != nil {
-			return nil, errwrap.Wrapf("error in pool Connection: {{err}}", err)
-		}
-	}
-	return client, nil
 }